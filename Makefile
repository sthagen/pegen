<<<<<<< HEAD
TOP = /usr/local
PYTHON ?= `which python3.8`
=======
PYTHON ?= `/usr/bin/which python3.8`
CPYTHON ?= "./cpython"
>>>>>>> 4a054a78

GRAMMAR = data/cprog.gram
TESTFILE = data/cprog.txt
TIMEFILE = data/xxl.txt
TESTDIR = .

build: pegen/parse.c

pegen/parse.c: $(GRAMMAR) pegen/*.py pegen/pegen.c pegen/*.h pegen/grammar_parser.py
	$(PYTHON) -m pegen -q -c $(GRAMMAR) -o pegen/parse.c --compile-extension

clean:
	-rm -f pegen/*.o pegen/*.so pegen/parse.c

dump: pegen/parse.c
	cat -n $(TESTFILE)
	$(PYTHON) -c "from pegen import parse; import ast; t = parse.parse_file('$(TESTFILE)'); print(ast.dump(t))"

regen-metaparser: pegen/metagrammar.gram pegen/*.py
	$(PYTHON) -m pegen -q -c pegen/metagrammar.gram -o pegen/grammar_parser.py

# Note: These targets really depend on the generated shared object in pegen/parse.*.so but
# this has different names in different systems so we are abusing the implicit dependency on
# parse.c by the use of --compile-extension.

test: pegen/parse.c
	$(PYTHON) -c "from pegen import parse; t = parse.parse_file('$(TESTFILE)'); exec(compile(t, '', 'exec'))"

compile: pegen/parse.c
	$(PYTHON) -c "from pegen import parse; t = parse.parse_file('$(TESTFILE)')"

time: pegen/parse.c
	/usr/bin/time -l $(PYTHON) -c "from pegen import parse; parse.parse_file('$(TIMEFILE)')"

time_stdlib:
	/usr/bin/time -l $(PYTHON) -c "import ast; ast.parse(open('$(TIMEFILE)').read())"

simpy:
	$(PYTHON) scripts/test_parse_directory.py \
		-g data/simpy.gram \
		-d $(TESTDIR) \
		--short \
		--exclude "*/failset/*" \
		--exclude "*/failset/**" \
		--exclude "*/failset/**/*"

simpy_cpython:
	$(PYTHON) scripts/test_parse_directory.py \
		-g data/simpy.gram \
		-d $(CPYTHON) \
		--short \
		--exclude "*/test2to3/*" \
		--exclude "*/test2to3/**/*" \
		--exclude "*/bad*" \
		--exclude "*/lib2to3/tests/data/*"

mypy: regen-metaparser
	mypy  # For list of files, see mypy.ini

black:
	black pegen tatsu test test*.py scripts

tags: TAGS

TAGS: pegen/*.py test/test_pegen.py
	etags pegen/*.py test/test_pegen.py<|MERGE_RESOLUTION|>--- conflicted
+++ resolved
@@ -1,10 +1,5 @@
-<<<<<<< HEAD
-TOP = /usr/local
-PYTHON ?= `which python3.8`
-=======
 PYTHON ?= `/usr/bin/which python3.8`
 CPYTHON ?= "./cpython"
->>>>>>> 4a054a78
 
 GRAMMAR = data/cprog.gram
 TESTFILE = data/cprog.txt
